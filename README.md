# PyProvide

Barebones dependency injection framework for Python, based on type hints

## Introduction

This documentation assumes that you already know what the dependency injection pattern is. If not,
see [Dependency Injection](https://en.wikipedia.org/wiki/Dependency_injection) on Wikipedia.

This is not meant to be a discussion of how dependency injection works, but rather the specifics of
how it is implemented in PyProvide.

### Key Terms

**Dependency:** A class that is needed by another class or multiple other classes
  - Usually, dependencies are specified as abstract classes that have several possible
    implementations (but this does not have to be the case).

**Named Dependency:** A dependency that is identified by both a name and a type (as opposed to just
a type)

**Decorated class:** A class whose constructor (`__init__` method) is decorated with `@inject`
  - The parameters in the constructor of a decorated class represent its dependencies, and
    instances of these dependencies are passed to the constructor by the injector.
  - Decorated classes do not need providers in order to be injected as dependencies.

**Injectable class:** A class that either has a *provider* or is a *decorated class*
  - Injectable classes can be injected as dependencies to other classes.

**Injector:** A shared object that manages acquiring instances of dependencies
  - To get an instance of a dependency, the injector first looks for a *provider* specified by one
    of the injector's modules; if it cannot find one, but the dependency is a *decorated class*,
    then it uses the *default provider* to get an instance.
  - Injectors cache instances of dependencies, so if multiple classes need the same dependency,
    they will get the same instance. (See "Important Notes" below for more.)

**Provider:** A function that can create an instance of a specific class
  - It usually creates an instance of a specific subclass of the class that it is asked for.
  - Providers are defined as methods on *modules* (see below).
  - The provider is only called once (no matter how many times the dependency is needed), and the
    instance returned from the first call is reused for any future needs of the dependency (i.e.
    every providers is a singleton provider). See "Important Notes" below for more.
  - Just like constructors of decorated classes, provider methods can take in parameters
    representing dependencies.
  - There are 3 types of providers:

    **Instance Provider**: Returns an instance of the class that it provides
      - This is the default type of provider.
      - Instance providers use the `@provider()` decorator.

    **Class Provider**: Rather than returning an instance, returns the class itself
      - The returned class must be a *decorated class* in order for this to work.
      - This is useful if the provider is registered as providing a non-decorated class, but the
        actual class it returns is a subclass of this non-decorated class, and this subclass *is*
        a decorated class.
      - Class providers use the `@class_provider()` decorator.

    **Default Provider**: The provider that is used for all *decorated classes* that do not have
    any other provider
      - This saves you from having to write a provider for simple classes.

**Provider Registry:** A mapping inside the injector of types (i.e. classes) to providers (both
instance providers and class providers)
  - The mapping can contain 2 kinds of entries:

    |                                   |                                 |
    | --------------------------------- | ------------------------------- |
    | **1.** Type --> Provider          | (to handle normal dependencies) |
    | **2.** Name and Type --> Provider | (to handle named dependencies)  |

  - For any given type:
    - Only ONE of the first kind of entry can exist in the registry.
    - One or more of the second kind of entry can exist in the registry, provided each entry has
      a different name.
  - When the injector looks up a type in the registry, it will only match to types that are an
    exact match to the one that it is looking for (it will not match a provider for a superclass or
    subclass of the class it is looking for).

**Module:** A class that contains providers and registers them with an injector's registry
  - Module classes extend the `Module` base class.
  - Modules define providers using the `@provider()` and `@class_provider()` decorators on their
    provider methods.
  - Instances of 0 or more modules are passed to the Injector constructor when creating the
    injector.
  - Modules can "inherit" providers defined in other modules by `install()`'ing them.

## How It Works

1.  Any class with dependencies takes in those dependencies as parameters to its `__init__` method
    (which should be decorated with `@inject()`). This makes the class a *decorated class*:

    ```python
    from pyprovide import inject

    class MyFirstClass:
        # Normal dependencies
        @inject()
        def __init__(self, class_a: ClassA, class_b: ClassB):
            self.class_a = class_a
            self.class_b = class_b
            ...

    class MySecondClass:
        # Named dependencies (In real life, you should probably use constants defined
        #                     in a common place, instead of string literals)
        @inject(class_z_bw="ClassZ in black-and-white", class_z_color="ClassZ in color")
        def __init__(self, class_z_bw: ClassZ, class_z_color: ClassZ):
            self.class_z_bw = class_z_bw
            self.class_z_color = class_z_color
            ...
    ```

    Using `@inject()` does not change the `__init__` method; it still works the same as you would
    expect, even when not creating instances of the class through the dependency injection
    framework (e.g. for unit tests). For more on the way this works, see the "inject" function's
    documentation in *pyprovide.py*.

2.  For each possible configuration of dependencies, define a module class (that extends Module)
    with providers specific to that configuration:

    ```python
    from pyprovide import Module, provider

    class MyModule(Module):
        # This is a simple provider that doesn't need any other instances or dependencies to create
        # an instance of ClassA:
        @provider()
        def provide_class_a(self) -> ClassA:
            return ClassA(arg1, arg2, arg3)

        # This provider requires some dependencies to create an instance of the class it provides.
        # Parameters of provider methods are injected, just like methods that use "@inject()":
        @provider()
        def provide_class_b(self, special_io: SpecialIO) -> ClassB:
            return ClassB(special_io)

        # This even works for named dependencies (just like "@inject()"):
        @provider(class_z_bw="ClassZ in black-and-white")
        def provide_type_c(self, class_z_bw: ClassZ) -> TypeC:
            return TypeC(class_z_bw)
    ```
    
    Note that you don't need a provider for every class. If a class is a *decorated class*, it
    doesn't need a provider as it can use the *default provider* (but it can still have a provider
    defined).

    If a class has a dependency on an abstract class, it is common that the abstract class is not
    a decorated class, but its subclasses are. Then, providers can be used to create instances of
    different subclasses of the abstract class depending on the module that the provider is in.

    As a useful shortcut, if the actual instance returned by a provider is a decorated class, then
    you can use a *class provider* instead of an instance provider (the providers above are instance
    providers). Class providers return class objects themselves, rather than instances of classes.

    ```python
<<<<<<< HEAD
    # NOTE: "InjectableClassType" isn't actually used, but it needs to be imported if you want
    # your program to type-check properly.
    from pyprovide import InjectableClass, InjectableClassType, Module, class_provider

    class MyModule(Module):
        @class_provider()
        def provide_class_a(self) -> InjectableClass[ClassA]:
=======
    from pyprovide import InjectableClass, Module, class_provider

    class MyModule(Module):
        @class_provider()
        def provide_class_a(self) -> InjectableClass(ClassA):
>>>>>>> bdd75b1a
            return SubclassOfClassA

        # That class provider above is equivalent to:

        @provider()
        def provide_class_a(self, ...dependencies...) -> ClassA:
            return SubclassOfClassA(...dependencies...)
    ```

    The return type annotation of a class provider is the class that it provides, wrapped in a call
    to `InjectableClass`. This function returns a special class that ensures type checking is still
    valid.

    Also, remember that the return type annotation of the provider is used when mapping the
    provider in the registry; it is free to return an instance of a subclass.

    To have a provider provide a named dependency, pass the name as an argument to `@provider()`
    or `@class_provider()`:

    ```python
    from pyprovide import InjectableClass, Module, class_provider, provider

    class MyModule(Module):
        @provider("ClassZ in color")
        def provide_class_z_color(self) -> ClassZ:
            class_z = ClassZ()
            class_z.use_color_plz()
            return class_z

        @class_provider("ClassZ in black-and-white")
        def provide_class_z_bw(self) -> InjectableClass(ClassZ):
            return ClassZ
    ```

3.  When your program is first starting, create an Injector and use it to get an instance of your
    first *injectable class*:

    ```python
    from pyprovide import Injector

    def main():
        injector = Injector(MyModule())
        instance = injector.get_instance(ClassA)
        instance.do_stuff()
    ```

    The beauty of this is that ClassA may have some dependencies, and those dependencies may have
    other dependencies, but this is all handled by PyProvide.

## Important Notes

As specified a few times above, in PyProvide, **all providers are singleton providers**. The value
returned from any provider (including instance providers, class providers, and the default
provider) is cached and reused for any future dependencies on that class.

If you need each class to have a *different instance* of a certain dependency, you can either
inject a factory instead of the class itself, or use a different framework that is more suited to
your needs.<|MERGE_RESOLUTION|>--- conflicted
+++ resolved
@@ -153,21 +153,13 @@
     providers). Class providers return class objects themselves, rather than instances of classes.
 
     ```python
-<<<<<<< HEAD
     # NOTE: "InjectableClassType" isn't actually used, but it needs to be imported if you want
     # your program to type-check properly.
-    from pyprovide import InjectableClass, InjectableClassType, Module, class_provider
+    from pyprovide import InjectableClass, InjectableClassType, Module, class_provider, provider
 
     class MyModule(Module):
         @class_provider()
         def provide_class_a(self) -> InjectableClass[ClassA]:
-=======
-    from pyprovide import InjectableClass, Module, class_provider
-
-    class MyModule(Module):
-        @class_provider()
-        def provide_class_a(self) -> InjectableClass(ClassA):
->>>>>>> bdd75b1a
             return SubclassOfClassA
 
         # That class provider above is equivalent to:
@@ -177,18 +169,18 @@
             return SubclassOfClassA(...dependencies...)
     ```
 
-    The return type annotation of a class provider is the class that it provides, wrapped in a call
-    to `InjectableClass`. This function returns a special class that ensures type checking is still
-    valid.
+    The return type annotation of a class provider is the class that it provides, wrapped in
+    `InjectableClass` (which is just an alias for `Callable[..., T]`).
 
     Also, remember that the return type annotation of the provider is used when mapping the
-    provider in the registry; it is free to return an instance of a subclass.
+    provider in the registry; the provider method itself is free to return an instance of a
+    subclass.
 
     To have a provider provide a named dependency, pass the name as an argument to `@provider()`
     or `@class_provider()`:
 
     ```python
-    from pyprovide import InjectableClass, Module, class_provider, provider
+    from pyprovide import InjectableClass, InjectableClassType, Module, class_provider, provider
 
     class MyModule(Module):
         @provider("ClassZ in color")
@@ -198,7 +190,7 @@
             return class_z
 
         @class_provider("ClassZ in black-and-white")
-        def provide_class_z_bw(self) -> InjectableClass(ClassZ):
+        def provide_class_z_bw(self) -> InjectableClass[ClassZ]:
             return ClassZ
     ```
 
